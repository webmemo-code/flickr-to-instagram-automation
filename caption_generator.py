"""
OpenAI GPT-4 Vision integration for generating Instagram captions.
"""
import time
import logging
from openai import OpenAI
from typing import Optional
from config import Config


class CaptionGenerator:
    """Generate Instagram captions using OpenAI GPT-4 Vision."""
    
    def __init__(self, config: Config):
        self.config = config
        self.client = OpenAI(api_key=config.openai_api_key)
        self.logger = logging.getLogger(__name__)
    
    def generate_caption(self, photo_data: dict) -> Optional[str]:
        """Generate an Instagram caption for the given image with enhanced context."""
        try:
            # Build enhanced context from available data
            context_parts = []
            
            # Add title and description
            if photo_data.get('title'):
                context_parts.append(f"Photo title: {photo_data['title']}")
            if photo_data.get('description'):
                context_parts.append(f"Photo description: {photo_data['description']}")
            
            # Add source/blog URL context
            if photo_data.get('source_url'):
                context_parts.append(f"This photo appears in a blog post at: {photo_data['source_url']}")
            
            # Add location context
            if photo_data.get('location_data'):
                location = photo_data['location_data'].get('photo', {}).get('location', {})
                location_parts = []
                for field in ['locality', 'region', 'country']:
                    if field in location and '_content' in location[field]:
                        location_parts.append(location[field]['_content'])
                if location_parts:
                    context_parts.append(f"Location: {', '.join(location_parts)}")
            
            # Add EXIF context (camera info)
            if photo_data.get('exif_data'):
                exif = photo_data['exif_data'].get('photo', {}).get('exif', [])
                camera_info = []
                for tag in exif:
                    if tag.get('tag') in ['Make', 'Model']:
                        camera_info.append(tag.get('raw', {}).get('_content', ''))
                if camera_info:
                    context_parts.append(f"Camera: {' '.join(camera_info)}")
            
            # Build the enhanced prompt
            context_text = "\n".join(context_parts) if context_parts else ""
            
            if context_text:
                # Enhanced prompt with context
<<<<<<< HEAD
                prompt = ("You are an Instagram influencer for travel content. Create an engaging Instagram caption "
                         "in two short paragraphs (2 sentences each). Do not number paragraphs or use quotation marks. "
                         "Make it engaging, authentic and personal. Use the provided context to create a more specific and "
=======
                prompt = ("You are an Instagram influencer who publishes travel content. Create an engaging Instagram caption "
                         "in five short sentences. Add a new paragraph for each sentence."
                         "Make it factual, engaging, authentic and personal. Use the provided context to create a specific and "
>>>>>>> 9428ea07
                         "engaging caption that references the location, story, or context when available.")
                prompt += f"\n\nContext about this photo:\n{context_text}"
                self.logger.debug(f"Using enhanced prompt with context for photo {photo_data.get('id')}")
            else:
                # Fallback to original prompt style when no context available
                prompt = ("You are an Instagram influencer. Describe this image in two very short paragraphs "
                         "with two sentences each. They serve as Instagram captions. Do not number the paragraphs nor the sentences. "
                         "Do not use quotation marks. Keep it engaging, personal and authentic.")
                self.logger.debug(f"Using basic prompt (no context available) for photo {photo_data.get('id')}")
            
            response = self.client.chat.completions.create(
                model=self.config.openai_model,
                messages=[
                    {
                        "role": "user",
                        "content": [
                            {"type": "text", "text": prompt},
                            {
                                "type": "image_url",
                                "image_url": {"url": photo_data['url']}
                            }
                        ]
                    }
                ],
<<<<<<< HEAD
                max_tokens=120,
                temperature=0.7
=======
                max_tokens=300,
                temperature=0.6
>>>>>>> 9428ea07
            )
            
            generated_text = response.choices[0].message.content
            self.logger.info(f"Generated enhanced caption for photo {photo_data['id']}")
            
            return generated_text
            
        except Exception as e:
            self.logger.error(f"Failed to generate caption for photo {photo_data.get('id', 'unknown')}: {e}")
            return None
    
    def build_full_caption(self, photo_data: dict, generated_caption: str) -> str:
        """Build the complete Instagram caption with title, generated content, and hashtags."""
        caption_parts = []
        
        # Add title and description
        if photo_data.get('title'):
            title_desc = f"{photo_data['title']}"
            if photo_data.get('description'):
                title_desc += f": {photo_data['description']}"
            caption_parts.append(title_desc)
        
        # Add generated caption
        if generated_caption:
            caption_parts.append(generated_caption)
        
        # Add standard footer
        caption_parts.append("Travelmemo from a one-of-a-kind travel experience.")
        
        # Add hashtags
        if photo_data.get('hashtags'):
            caption_parts.append(photo_data['hashtags'])
        
        return "\n\n".join(caption_parts)
    
    def generate_with_retry(self, photo_data: dict, max_retries: int = 3) -> Optional[str]:
        """Generate caption with retry logic for rate limiting."""
        for attempt in range(max_retries):
            try:
                caption = self.generate_caption(photo_data)
                if caption:
                    return caption
                    
            except Exception as e:
                if "rate_limit" in str(e).lower() and attempt < max_retries - 1:
                    wait_time = 2 ** attempt  # Exponential backoff
                    self.logger.warning(f"Rate limit hit, waiting {wait_time} seconds before retry {attempt + 1}")
                    time.sleep(wait_time)
                    continue
                else:
                    self.logger.error(f"Failed to generate caption after {attempt + 1} attempts: {e}")
                    break
        
        return None<|MERGE_RESOLUTION|>--- conflicted
+++ resolved
@@ -57,15 +57,9 @@
             
             if context_text:
                 # Enhanced prompt with context
-<<<<<<< HEAD
-                prompt = ("You are an Instagram influencer for travel content. Create an engaging Instagram caption "
-                         "in two short paragraphs (2 sentences each). Do not number paragraphs or use quotation marks. "
-                         "Make it engaging, authentic and personal. Use the provided context to create a more specific and "
-=======
                 prompt = ("You are an Instagram influencer who publishes travel content. Create an engaging Instagram caption "
                          "in five short sentences. Add a new paragraph for each sentence."
                          "Make it factual, engaging, authentic and personal. Use the provided context to create a specific and "
->>>>>>> 9428ea07
                          "engaging caption that references the location, story, or context when available.")
                 prompt += f"\n\nContext about this photo:\n{context_text}"
                 self.logger.debug(f"Using enhanced prompt with context for photo {photo_data.get('id')}")
@@ -90,13 +84,8 @@
                         ]
                     }
                 ],
-<<<<<<< HEAD
-                max_tokens=120,
-                temperature=0.7
-=======
                 max_tokens=300,
                 temperature=0.6
->>>>>>> 9428ea07
             )
             
             generated_text = response.choices[0].message.content
