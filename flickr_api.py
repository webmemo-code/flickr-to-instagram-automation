--- conflicted
+++ resolved
@@ -223,16 +223,9 @@
             }
             photos.append(photo_data)
         
-<<<<<<< HEAD
-        # Sort photos by ID to ensure consistent ordering across API calls
-        photos.sort(key=lambda x: x['id'])
-        
-        # Assign album positions after sorting to ensure consistency
-=======
         # Preserve original Flickr album order - DO NOT sort by ID!
         # The Flickr API returns photos in their correct album order
         # Assign album positions based on original Flickr order
->>>>>>> 9428ea07
         for index, photo in enumerate(photos):
             photo['album_position'] = index + 1
         
