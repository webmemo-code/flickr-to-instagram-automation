# Flickr to Instagram Automation

[![GitHub Actions](https://github.com/webmemo-code/flickr-to-instagram-automation/workflows/Flickr%20to%20Instagram%20Automation/badge.svg)](https://github.com/yourusername/your-repo-name/actions)
[![Python 3.11+](https://img.shields.io/badge/python-3.11+-blue.svg)](https://www.python.org/downloads/)
[![License: MIT](https://img.shields.io/badge/License-MIT-yellow.svg)](https://opensource.org/licenses/MIT)

[![Flickr API](https://img.shields.io/badge/Flickr-API-ff69b4.svg)](https://www.flickr.com/services/api/)
[![Instagram Graph API](https://img.shields.io/badge/Instagram-Graph%20API-E4405F.svg)](https://developers.facebook.com/docs/instagram-api/)
[![OpenAI GPT-4](https://img.shields.io/badge/OpenAI-GPT--4%20Vision-412991.svg)](https://openai.com/)

[![Automation](https://img.shields.io/badge/automation-daily-green.svg)]()
[![GitHub Actions](https://img.shields.io/badge/GitHub-Actions-2088FF.svg)](https://github.com/features/actions)
<<<<<<< HEAD
[![Issues for State](https://img.shields.io/badge/state%20management-GitHub%20Issues-238636.svg)]()
=======
[![Repository Variables](https://img.shields.io/badge/state%20management-Repository%20Variables-238636.svg)]()
>>>>>>> 9428ea07

Automated social media posting system that posts one photo per day from a specific **Flickr album** to **Instagram** with **AI-generated captions** using GitHub Actions and OpenAI GPT Vision.

**Instagram's API** requires source photos to be published online. I chose my Flickr gallery as the source: https://flickr.com/photos/schaerer/albums/.

The *ID '72177720326826937'* of a **Flickr album** (found in the URL; for example, https://flickr.com/photos/schaerer/albums/72177720326826937) serves as the **source configuration key**.

### The Why - The motivation behind this automation
I take lots of photos that I edit in Adobe Lightroom and publish on my travel blogs, https://travelmemo.com in English and https://reisememo.ch in German.

However, I don't take the time to post them on Instagram. This automation helps me repurpose my photos.

## Features

- 📅 **Daily Posting**: Posts one photo per day until the album is complete
- 🎯 **Single Album Focus**: Processes one specific Flickr album
- 🤖 **AI-Generated Captions**: Uses OpenAI GPT-4 Vision for engaging Instagram captions
- 📊 **Scalable State Management**: Repository Variables system handles unlimited photos without repository pollution  
- 🔧 **Manual Control**: Run automation manually with different options
- 🛡️ **Smart Stopping**: Automatically stops when all photos are posted
- 📈 **Enhanced Context**: Incorporates EXIF data, location info, and blog URLs for richer AI captions
- 🔄 **Retry Logic**: Automatically retries failed posts and validates image URLs

## Quick Start

### 1. Repository Setup

1. Fork or clone this repository
2. In the file caption_generator.py, adapt the branding to reflect your own brand instead of my Travelmemo brand
3. No other code changes are needed - all configuration is done via environment variables
4. Optional: To change the publishing schedule, edit the workflow file social-media-automation.yml

### 2. Configure Secrets and Variables

<<<<<<< HEAD
Add the following **secrets** to your GitHub repository (`Settings > Secrets and variables > Actions > Repository secrets`):
=======
Add the following **secrets** to your GitHub repository (`Settings > Secrets and variables > Actions > Environment secrets` in the `production-social-media` environment):
>>>>>>> 9428ea07

```
FLICKR_API_KEY=your_flickr_api_key
FLICKR_USER_ID=your_flickr_user_id
INSTAGRAM_ACCESS_TOKEN=your_instagram_access_token
INSTAGRAM_ACCOUNT_ID=your_instagram_business_account_id
OPENAI_API_KEY=your_openai_api_key
PERSONAL_ACCESS_TOKEN=your_github_personal_access_token_with_repo_scope
```

Add the following **variables** to your GitHub repository (`Settings > Secrets and variables > Actions > Repository variables`):

```
FLICKR_USERNAME=your_flickr_username
FLICKR_ALBUM_ID=your_flickr_album_id
GRAPH_API_VERSION=v18.0 (current Facebook/Instagram API version)
OPENAI_MODEL=gpt-4o-mini (current OpenAI vision model number. The mini version will do just fine at a lower cost)
```

Add the following **variables** to your GitHub repository (`Settings > Secrets and variables > Actions > Repository variables`):

```
FLICKR_USERNAME=your_flickr_username
FLICKR_ALBUM_ID=your_flickr_album_id
GRAPH_API_VERSION=v18.0 (current Facebook/Instagram API version)
OPENAI_MODEL=gpt-4o-mini (current OpenAI vision model number. The mini version will do just fine at a lower cost)
```

### 3. First Run

1. Go to `Actions` tab in your repository
2. Click on "Flickr to Instagram Automation"
3. Click "Run workflow"
4. Check "Run without posting (dry run)" for testing
5. Click "Run workflow"

## How It Works

The automation follows this simple process:

1. **Daily Schedule**: Runs every day at 9 AM UTC
2. **Check Album**: Fetches all photos from your specified Flickr album
3. **Find Next Photo**: Identifies the next unposted photo
4. **Generate Caption**: Uses GPT-4 Vision to create an engaging caption
5. **Post to Instagram**: Publishes the photo with the generated caption
6. **Track Progress**: Records the post in GitHub Issues
7. **Auto-Complete**: Stops automatically when all photos are posted

## Album Configuration

### Setting Your Album

The system is now fully configurable via GitHub repository variables. No code changes are needed.

Set your Flickr album by updating the repository variables:
- `FLICKR_ALBUM_ID`: Your specific album ID
- `FLICKR_USERNAME`: Your Flickr username

To change albums, simply update the `FLICKR_ALBUM_ID` variable in your GitHub repository settings.

### Finding Your Album ID

Your Flickr album URL looks like:
```
https://flickr.com/photos/[your_username]/albums/72177720326826937
```

The album ID is the number at the end: `72177720326826937`

## Architecture Overview

The automation system follows a modular architecture with clear separation of concerns, robust error handling, and comprehensive state management.

```mermaid
graph TB
    %% External Services
    subgraph "External APIs"
        FA[📷 Flickr API<br/>Photo Retrieval]
        IA[📱 Instagram Graph API<br/>Photo Posting]
        OA[🤖 OpenAI GPT-4 Vision<br/>Caption Generation]
    end
    
    %% GitHub Infrastructure
    subgraph "GitHub Infrastructure"
        GR[📁 GitHub Repository<br/>Code & Configuration]
        GA[⚙️ GitHub Actions<br/>Workflow Engine]
        GI[📋 GitHub Issues<br/>State Management]
        GS[🔐 GitHub Secrets<br/>Credential Storage]
    end

    %% Core Application
    subgraph "Application Core"
        MC[🎮 main.py<br/>Orchestration]
        CF[⚙️ config.py<br/>Configuration]
        
        subgraph "API Integrations"
            FL[📷 flickr_api.py<br/>Photo Fetching]
            CG[🤖 caption_generator.py<br/>AI Caption Creation]
            IG[📱 instagram_api.py<br/>Social Media Posting]
        end
        
        SM[📊 state_manager.py<br/>Progress Tracking]
    end

    %% Triggers
    subgraph "Triggers"
        CR[⏰ Cron Schedule<br/>Daily at 9 AM UTC]
        MN[👤 Manual Trigger<br/>Workflow Dispatch]
    end

    %% Data Flow
    CR --> GA
    MN --> GA
    GA --> MC
    
    MC --> CF
    CF --> GS
    
    MC --> FL
    FL --> FA
    FA --> FL
    
    FL --> CG
    CG --> OA
    OA --> CG
    
    CG --> IG
    IG --> IA
    IA --> IG
    
    MC --> SM
    SM --> GI
    GI --> SM
    
    SM --> MC

    %% Styling
    classDef external fill:#e1f5fe,stroke:#01579b,stroke-width:2px
    classDef github fill:#f3e5f5,stroke:#4a148c,stroke-width:2px
    classDef core fill:#e8f5e8,stroke:#1b5e20,stroke-width:2px
    classDef trigger fill:#fff3e0,stroke:#e65100,stroke-width:2px
    
    class FA,IA,OA external
    class GR,GA,GI,GS github
    class MC,CF,FL,CG,IG,SM core
    class CR,MN trigger
```

### Data Flow Process

```mermaid
sequenceDiagram
    participant GA as GitHub Actions
    participant MC as main.py
    participant FL as flickr_api.py
    participant FA as Flickr API
    participant SM as state_manager.py
    participant GI as GitHub Issues
    participant CG as caption_generator.py
    participant OA as OpenAI API
    participant IG as instagram_api.py
    participant IA as Instagram API

    Note over GA: Daily Trigger (9 AM UTC)
    GA->>MC: Execute automation
    
    MC->>SM: Check if album complete
    SM->>GI: Query posted photos
    GI-->>SM: Return posted photo IDs
    SM-->>MC: Album status
    
    alt Album not complete
        MC->>FL: Get unposted photos
        FL->>FA: Fetch album photos
        FA-->>FL: Return photo metadata
        FL-->>MC: Processed photo list
        
        MC->>SM: Get next photo to post
        SM-->>MC: Next unposted photo
        
        MC->>CG: Generate caption
        CG->>OA: Analyze image with GPT-4 Vision
        OA-->>CG: Generated caption text
        CG-->>MC: Complete Instagram caption
        
        MC->>IG: Validate image URL
        IG-->>MC: Validation result
        
        MC->>IG: Post to Instagram
        IG->>IA: Create media container
        IA-->>IG: Container ID
        IG->>IA: Publish container
        IA-->>IG: Post ID
        IG-->>MC: Success/failure
        
        MC->>SM: Record post result
        SM->>GI: Create tracking issue
        GI-->>SM: Issue created
        
        MC->>GA: Report completion
    else Album complete
        MC->>GA: Skip - all photos posted
    end
```

### Component Architecture

```mermaid
graph LR
    subgraph "Configuration Layer"
        ENV[🔐 Environment Variables<br/>- API Keys<br/>- Album Settings<br/>- Credentials]
        CFG[⚙️ Config Manager<br/>- Validation<br/>- API Endpoints<br/>- Settings]
    end
    
    subgraph "Service Layer"
        FLS[📷 Flickr Service<br/>- Photo Retrieval<br/>- Metadata Extraction<br/>- URL Generation]
        IGS[📱 Instagram Service<br/>- Media Upload<br/>- Publishing<br/>- Validation]
        CPS[🤖 Caption Service<br/>- AI Generation<br/>- Text Processing<br/>- Retry Logic]
        STS[📊 State Service<br/>- Progress Tracking<br/>- Issue Management<br/>- Completion Detection]
    end
    
    subgraph "Orchestration Layer"
        MAIN[🎮 Main Controller<br/>- Workflow Coordination<br/>- Error Handling<br/>- Logging]
    end
    
    ENV --> CFG
    CFG --> FLS
    CFG --> IGS
    CFG --> CPS
    CFG --> STS
    
    FLS --> MAIN
    IGS --> MAIN
    CPS --> MAIN
    STS --> MAIN
    
    classDef config fill:#fff3e0,stroke:#e65100,stroke-width:2px
    classDef service fill:#e8f5e8,stroke:#1b5e20,stroke-width:2px
    classDef orchestration fill:#e3f2fd,stroke:#0d47a1,stroke-width:2px
    
    class ENV,CFG config
    class FLS,IGS,CPS,STS service
    class MAIN orchestration
```

### Deployment Architecture
```mermaid
graph TB
    subgraph "Development"
        DEV[👨‍💻 Local Development<br/>- .env files<br/>- Dry run testing<br/>- Debug logging]
    end
    
    subgraph "Repository"
        REPO[📁 GitHub Repository<br/>- Source code<br/>- Configuration<br/>- Documentation]
    end
    
    subgraph "Production"
        PROD[🏭 GitHub Actions<br/>- Automated execution<br/>- Secure credentials<br/>- Error handling]
    end
    
    subgraph "Monitoring"
        LOGS[📊 Monitoring<br/>- GitHub Issues<br/>- Workflow logs<br/>- Artifacts]
    end
    
    DEV --> REPO
    REPO --> PROD
    PROD --> LOGS
    LOGS --> DEV
    
    classDef dev fill:#e8f5e8,stroke:#1b5e20,stroke-width:2px
    classDef repo fill:#f3e5f5,stroke:#4a148c,stroke-width:2px
    classDef prod fill:#e1f5fe,stroke:#01579b,stroke-width:2px
    classDef monitor fill:#fff3e0,stroke:#e65100,stroke-width:2px
    
    class DEV dev
    class REPO repo
    class PROD prod
    class LOGS monitor
```

## Technology Stack

| Category | Component | Technology | Purpose |
|:---------|:----------|:-----------|:--------|
| **Infrastructure** | Orchestration | GitHub Actions | Workflow automation, scheduling |
| | Runtime | Python 3.11 | Core application logic |
<<<<<<< HEAD
| | State Storage | GitHub Issues API | Progress tracking, audit trail |
=======
| | State Storage | Repository Variables | Scalable progress tracking, unlimited photos |
>>>>>>> 9428ea07
| **Configuration** | Credentials | GitHub Secrets | Encrypted credential storage |
| | Settings | Environment Variables | Secure configuration management |
| **External APIs** | Photo Source | Flickr API | Photo metadata and URLs |
| | Social Media | Instagram Graph API | Photo posting and publishing |
| | AI Services | OpenAI GPT-4 Vision | AI-powered caption generation |
| **Reliability** | Error Handling | Exponential Backoff | Retry logic for API failures |
| | Monitoring | Python Logging | Comprehensive audit trails |
| | Validation | URL Checking | Image accessibility verification |

## API Setup

### Flickr API
1. Visit [Flickr App Garden](https://www.flickr.com/services/apps/create/)
2. Create a new app and get your API key
3. Find your User ID from your Flickr profile URL

### Instagram Graph API
1. Create a Facebook App at [developers.facebook.com](https://developers.facebook.com)
2. Add Instagram Graph API product
3. Get a long-lived access token
4. Connect your Instagram Business account

### OpenAI API
1. Sign up at [platform.openai.com](https://platform.openai.com)
2. Create an API key
3. Ensure you have credits for GPT-4 Vision

## Usage

### Scheduled Automation
- Runs automatically every day at 9 AM UTC
- Posts one photo per day from your album
- Automatically stops when all photos are posted
- No manual intervention required

### Manual Execution

#### GitHub Actions (Manual Trigger)
Use the manual workflow trigger with these options:
- **Dry Run**: Test without posting to Instagram  
- **Show Stats**: Display posting statistics and progress

#### Command Line (Local Testing)
```bash
# Install dependencies
pip install -r requirements.txt

# Post next photo (dry run)
python main.py --dry-run

# Post next photo (live)
python main.py

# Show statistics
python main.py --stats
```

## State Management

The system uses **Repository Variables** for scalable state tracking:

### State Variables Created
- `LAST_POSTED_POSITION_{album_id}` - Current progression through album
- `TOTAL_ALBUM_PHOTOS_{album_id}` - Total photos in album  
- `FAILED_POSITIONS_{album_id}` - Failed positions for retry
- `INSTAGRAM_POSTS_{album_id}` - Complete Instagram post audit trail

### Migration from GitHub Issues (August 2025)
- **Previous System**: Each photo created a GitHub Issue (127+ issues for small album)
- **New System**: Repository Variables provide O(1) performance for unlimited photos
- **Benefits**: Zero repository pollution, constant performance, complete audit trail
- **Backward Compatibility**: Legacy issue-based posts still supported

### Optional Audit Issues
Set `CREATE_AUDIT_ISSUES=true` in repository variables to create GitHub Issues for audit trail (disabled by default for scalability)

## Monitoring Progress

### View Statistics
Run the workflow with "Show statistics only" checked, or use:
```bash
python main.py --stats
```

This shows:
- Total photos in album
- Photos posted so far
- Photos remaining
- Completion percentage
- Success rate

### Check Individual Posts
View repository variables or optional GitHub Issues (if enabled) to see:
- Each photo that was posted (stored in `INSTAGRAM_POSTS_{album_id}` variable)
- Instagram post IDs and timestamps
- Current position and failed positions
- Complete audit trail without repository pollution

## Album Completion

When all photos in your album have been posted:

1. 🎉 The automation displays "Album complete!"
2. ⏸️ Scheduled runs automatically skip execution
3. 📊 Statistics show 100% completion
4. 🔄 To start a new album, update the `FLICKR_ALBUM_ID` variable in GitHub repository settings

## Project Structure

```
├── main.py                 # Main automation script
├── config.py              # Configuration management (environment variables)
├── flickr_api.py          # Flickr API integration
├── caption_generator.py   # OpenAI caption generation with enhanced context
├── instagram_api.py       # Instagram posting with retry logic
├── state_manager.py       # Repository Variables state management
├── requirements.txt       # Python dependencies
└── .github/
    └── workflows/
        └── flickr-to-instagram-automation.yml  # GitHub Actions workflow
```

## Common Issues & Troubleshooting

### Repository Variables Issues

**"403 Forbidden" when accessing repository variables**
```
Failed to set variable: Resource not accessible by integration: 403
```
- **Cause**: Using `GITHUB_TOKEN` instead of Personal Access Token  
- **Solution**: Create PAT with `repo` scope and add as `PERSONAL_ACCESS_TOKEN` in environment secrets

**Posted first photo instead of continuing from last position**
```
Posted position 1 instead of position 21
```
- **Cause**: Environment isolation - variables not accessible from workflow context
- **Solution**: Ensure PAT is added to correct environment (`production-social-media`) secrets

**Variables not being read correctly**
```
Variable LAST_POSTED_POSITION_72177720326837749 not found, using default: 0
```
- **Cause**: Workflow running outside environment context or insufficient permissions
- **Solution**: Verify environment configuration and PAT permissions

### Legacy Issues

**Album Complete Message**
```
🎉 Album complete! All photos have been posted to Instagram.
```
- This means all photos from your album have been successfully posted
- To start posting from a new album, update the `FLICKR_ALBUM_ID` variable in GitHub repository settings

**Missing Environment Variables**
```
Error: Missing required environment variables
```
- Ensure all secrets are configured in GitHub repository settings
- Check that secret names match exactly (case-sensitive)

**Instagram API Errors**
```
Error: Failed to create media container
```
- Check Instagram access token validity (tokens can expire)
- Verify business account connection
- Review Instagram API rate limits (200 requests/hour)

**OpenAI API Errors**
```
Error: Rate limit exceeded
```
- Check OpenAI account credits and usage limits
- Verify GPT-4 Vision model access
- Consider using GPT-4o-mini for lower costs

**Flickr API Errors**
```
Error: Failed to retrieve photos
```
- Verify Flickr API key and user ID
- Check album visibility settings (must be public or accessible)
- Ensure album ID is correct in your GitHub repository variables

**No Photos Found**
```
Warning: No photos found in the album
```
- Check that the album ID in your GitHub repository variables is correct
- Verify the album exists and contains photos
- Ensure album is public or accessible with your API key

### Debug Mode
Enable debug logging for troubleshooting:

```bash
python main.py --log-level DEBUG --dry-run
```

### Check Album Access
Test your Flickr album access:

```bash
# Check if your album is accessible
curl "https://www.flickr.com/services/rest/?method=flickr.photosets.getPhotos&api_key=YOUR_API_KEY&photoset_id=YOUR_ALBUM_ID&format=json&nojsoncallback=1"
```

## Security

- All API credentials stored as GitHub Secrets
- Environment-specific deployment protection
- Input validation for all external data
- Scalable state management via Repository Variables
- No credentials stored in code

## Support

For issues and questions:

1. **Check Configuration**: Verify your GitHub repository variables and secrets
2. **Test with Dry Run**: Use `--dry-run` flag to test without posting
3. **Review Logs**: Check GitHub Actions logs and artifacts
4. **Statistics**: Use `--stats` to check progress and identify issues
5. **GitHub Issues**: Don't create an issue because I don't have the resources to follow up

Use this repo for free. It comes as is, i.e. without any warranty whatsoever. 
I don't offer support due to limited time.

## Example Workflow

Here's what a typical automation cycle looks like:

1. **Day 1**: Posts photo 1/13 from your album
2. **Day 2**: Posts photo 2/13 from your album  
3. **Day 3**: Posts photo 3/13 from your album
4. ...
5. **Day 13**: Posts photo 13/13 from your album
6. **Day 14**: Shows "Album complete!" and stops

The automation intelligently tracks which photos have been posted and always selects the next unposted photo in the album order.

## Contributing

I'm working on this repo in a very limited capacity. Therefore, I can't review PRs or develop the functionality any further.

## License

This project is licensed under the MIT License.<|MERGE_RESOLUTION|>--- conflicted
+++ resolved
@@ -10,11 +10,7 @@
 
 [![Automation](https://img.shields.io/badge/automation-daily-green.svg)]()
 [![GitHub Actions](https://img.shields.io/badge/GitHub-Actions-2088FF.svg)](https://github.com/features/actions)
-<<<<<<< HEAD
-[![Issues for State](https://img.shields.io/badge/state%20management-GitHub%20Issues-238636.svg)]()
-=======
 [![Repository Variables](https://img.shields.io/badge/state%20management-Repository%20Variables-238636.svg)]()
->>>>>>> 9428ea07
 
 Automated social media posting system that posts one photo per day from a specific **Flickr album** to **Instagram** with **AI-generated captions** using GitHub Actions and OpenAI GPT Vision.
 
@@ -49,11 +45,7 @@
 
 ### 2. Configure Secrets and Variables
 
-<<<<<<< HEAD
-Add the following **secrets** to your GitHub repository (`Settings > Secrets and variables > Actions > Repository secrets`):
-=======
 Add the following **secrets** to your GitHub repository (`Settings > Secrets and variables > Actions > Environment secrets` in the `production-social-media` environment):
->>>>>>> 9428ea07
 
 ```
 FLICKR_API_KEY=your_flickr_api_key
@@ -62,15 +54,6 @@
 INSTAGRAM_ACCOUNT_ID=your_instagram_business_account_id
 OPENAI_API_KEY=your_openai_api_key
 PERSONAL_ACCESS_TOKEN=your_github_personal_access_token_with_repo_scope
-```
-
-Add the following **variables** to your GitHub repository (`Settings > Secrets and variables > Actions > Repository variables`):
-
-```
-FLICKR_USERNAME=your_flickr_username
-FLICKR_ALBUM_ID=your_flickr_album_id
-GRAPH_API_VERSION=v18.0 (current Facebook/Instagram API version)
-OPENAI_MODEL=gpt-4o-mini (current OpenAI vision model number. The mini version will do just fine at a lower cost)
 ```
 
 Add the following **variables** to your GitHub repository (`Settings > Secrets and variables > Actions > Repository variables`):
@@ -340,11 +323,7 @@
 |:---------|:----------|:-----------|:--------|
 | **Infrastructure** | Orchestration | GitHub Actions | Workflow automation, scheduling |
 | | Runtime | Python 3.11 | Core application logic |
-<<<<<<< HEAD
-| | State Storage | GitHub Issues API | Progress tracking, audit trail |
-=======
 | | State Storage | Repository Variables | Scalable progress tracking, unlimited photos |
->>>>>>> 9428ea07
 | **Configuration** | Credentials | GitHub Secrets | Encrypted credential storage |
 | | Settings | Environment Variables | Secure configuration management |
 | **External APIs** | Photo Source | Flickr API | Photo metadata and URLs |
