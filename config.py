--- conflicted
+++ resolved
@@ -12,20 +12,12 @@
 class Config:
     """Configuration class for social media automation."""
     
-<<<<<<< HEAD
-    def __init__(self, email_test_mode: bool = False):
-        self.flickr_api_key = os.getenv('FLICKR_API_KEY')
-        self.flickr_user_id = os.getenv('FLICKR_USER_ID')
-        self.flickr_username = os.getenv('FLICKR_USERNAME')  # New: Flickr username for URLs
-        self.flickr_album_id = os.getenv('FLICKR_ALBUM_ID')  # New: Flickr album ID from environment
-        self.instagram_access_token = os.getenv('INSTAGRAM_ACCESS_TOKEN')
-        self.instagram_account_id = os.getenv('INSTAGRAM_ACCOUNT_ID')
-=======
-    def __init__(self, account: str = 'primary'):
+    def __init__(self, account: str = 'primary', email_test_mode: bool = False):
         """Initialize configuration for specified account.
         
         Args:
             account: Account type - 'primary' (default) or 'reisememo'
+            email_test_mode: Skip validation for email testing mode
         """
         self.account = account
         
@@ -33,7 +25,6 @@
         self.flickr_api_key = os.getenv('FLICKR_API_KEY')
         self.flickr_user_id = os.getenv('FLICKR_USER_ID')
         self.flickr_username = os.getenv('FLICKR_USERNAME')  # Flickr username for URLs
->>>>>>> 8863fbcb
         self.openai_api_key = os.getenv('OPENAI_API_KEY')
         self.github_token = os.getenv('GITHUB_TOKEN')
         
@@ -52,7 +43,7 @@
         # API endpoints and versions
         self.flickr_api_url = 'https://www.flickr.com/services/rest/'
         self.graph_api_domain = 'https://graph.facebook.com/'
-        self.graph_api_version = os.getenv('GRAPH_API_VERSION', 'v23.0')  # Default to v23.0
+        self.graph_api_version = os.getenv('GRAPH_API_VERSION', 'v18.0')  # Default to v18.0
         self.openai_model = os.getenv('OPENAI_MODEL', 'gpt-4o-mini')  # Default to gpt-4o-mini
         
         # State management options
@@ -83,12 +74,6 @@
             'FLICKR_API_KEY': self.flickr_api_key,
             'FLICKR_USER_ID': self.flickr_user_id,
             'FLICKR_USERNAME': self.flickr_username,
-<<<<<<< HEAD
-            'FLICKR_ALBUM_ID': self.flickr_album_id,
-            'INSTAGRAM_ACCESS_TOKEN': self.instagram_access_token,
-            'INSTAGRAM_ACCOUNT_ID': self.instagram_account_id,
-=======
->>>>>>> 8863fbcb
             'OPENAI_API_KEY': self.openai_api_key,
             'GITHUB_TOKEN': self.github_token,
         }
@@ -120,18 +105,20 @@
     @property
     def album_name(self) -> str:
         """Get the album name for logging and state management."""
-<<<<<<< HEAD
-        from flickr_api import FlickrAPI
-        flickr_api = FlickrAPI(self)
-        photoset_info = flickr_api.get_photoset_info(self.flickr_album_id)
-        if photoset_info and 'photoset' in photoset_info:
-            return photoset_info['photoset']['title']['_content']
-        return 'Unknown Album'
-=======
         if self.account == 'reisememo':
             return 'Reisememo'
+        
+        # For primary account, try to get dynamic album name
+        try:
+            from flickr_api import FlickrAPI
+            flickr_api = FlickrAPI(self)
+            photoset_info = flickr_api.get_photoset_info(self.flickr_album_id)
+            if photoset_info and 'photoset' in photoset_info:
+                return photoset_info['photoset']['title']['_content']
+        except:
+            pass  # Fall back to default if API call fails
+        
         return 'Istrien'
->>>>>>> 8863fbcb
     
     @property
     def album_url(self) -> str:
